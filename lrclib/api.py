--- conflicted
+++ resolved
@@ -62,30 +62,15 @@
             response.raise_for_status()
         except requests.exceptions.HTTPError as exc:
             response = exc.response  # type: ignore
-<<<<<<< HEAD
-            match response.status_code:
-                case HTTPStatus.NOT_FOUND:
-                    raise NotFoundError(response) from exc
-                case HTTPStatus.TOO_MANY_REQUESTS:
-                    raise RateLimitError(response) from exc
-                case HTTPStatus.BAD_REQUEST:
-                    raise IncorrectPublishTokenError(response) from exc
-                case _ if 500 <= response.status_code < 600:
-                    raise ServerError(response) from exc
-                case _:
-                    raise APIError(response) from exc
-
-=======
-            if response.status_code == 404:
+            if response.status_code == HTTPStatus.NOT_FOUND:
                 raise NotFoundError(response) from exc
-            if response.status_code == 429:
+            if response.status_code == HTTPStatus.TOO_MANY_REQUESTS:
                 raise RateLimitError(response) from exc
-            if response.status_code == 400:
+            if response.status_code == HTTPStatus.BAD_REQUEST:
                 raise IncorrectPublishTokenError(response) from exc
             if 500 <= response.status_code < 600:
                 raise ServerError(response) from exc
             raise APIError(response) from exc
->>>>>>> ce32b765
         return response
 
     def get_lyrics(  # pylint: disable=too-many-arguments
